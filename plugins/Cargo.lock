--- conflicted
+++ resolved
@@ -43,11 +43,7 @@
  "proc-macro-crate",
  "proc-macro2",
  "quote",
-<<<<<<< HEAD
- "syn 1.0.109",
-=======
  "syn 2.0.4",
->>>>>>> 259d2692
 ]
 
 [[package]]
@@ -231,11 +227,7 @@
  "proc-macro2",
  "quote",
  "scratch",
-<<<<<<< HEAD
- "syn 2.0.0",
-=======
  "syn 2.0.4",
->>>>>>> 259d2692
 ]
 
 [[package]]
@@ -252,11 +244,7 @@
 dependencies = [
  "proc-macro2",
  "quote",
-<<<<<<< HEAD
- "syn 2.0.0",
-=======
  "syn 2.0.4",
->>>>>>> 259d2692
 ]
 
 [[package]]
@@ -311,11 +299,7 @@
 dependencies = [
  "proc-macro2",
  "quote",
-<<<<<<< HEAD
- "syn 1.0.109",
-=======
  "syn 2.0.4",
->>>>>>> 259d2692
 ]
 
 [[package]]
@@ -555,30 +539,15 @@
 
 [[package]]
 name = "serde"
-<<<<<<< HEAD
-version = "1.0.157"
-source = "registry+https://github.com/rust-lang/crates.io-index"
-checksum = "707de5fcf5df2b5788fca98dd7eab490bc2fd9b7ef1404defc462833b83f25ca"
-=======
 version = "1.0.158"
 source = "registry+https://github.com/rust-lang/crates.io-index"
 checksum = "771d4d9c4163ee138805e12c710dd365e4f44be8be0503cb1bb9eb989425d9c9"
->>>>>>> 259d2692
 dependencies = [
  "serde_derive",
 ]
 
 [[package]]
 name = "serde_derive"
-<<<<<<< HEAD
-version = "1.0.157"
-source = "registry+https://github.com/rust-lang/crates.io-index"
-checksum = "78997f4555c22a7971214540c4a661291970619afd56de19f77e0de86296e1e5"
-dependencies = [
- "proc-macro2",
- "quote",
- "syn 2.0.0",
-=======
 version = "1.0.158"
 source = "registry+https://github.com/rust-lang/crates.io-index"
 checksum = "e801c1712f48475582b7696ac71e0ca34ebb30e09338425384269d9717c62cad"
@@ -586,7 +555,6 @@
  "proc-macro2",
  "quote",
  "syn 2.0.4",
->>>>>>> 259d2692
 ]
 
 [[package]]
@@ -647,15 +615,9 @@
 
 [[package]]
 name = "syn"
-<<<<<<< HEAD
-version = "2.0.0"
-source = "registry+https://github.com/rust-lang/crates.io-index"
-checksum = "4cff13bb1732bccfe3b246f3fdb09edfd51c01d6f5299b7ccd9457c2e4e37774"
-=======
 version = "2.0.4"
 source = "registry+https://github.com/rust-lang/crates.io-index"
 checksum = "2c622ae390c9302e214c31013517c2061ecb2699935882c60a9b37f82f8625ae"
->>>>>>> 259d2692
 dependencies = [
  "proc-macro2",
  "quote",
