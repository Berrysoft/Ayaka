--- conflicted
+++ resolved
@@ -65,11 +65,47 @@
         if paths.is_empty() {
             bail!("At least one path should be input.");
         }
-<<<<<<< HEAD
-=======
+        let (root_path, filename) = Self::open_fs_from_paths(paths)?;
+        let context = Self::open_impl(root_path, &filename, frontend, linker);
+        let mut context = pin!(context);
+        while let Some(status) = context.next().await {
+            yield status;
+        }
+        context.await
+    }
+
+    /// Open a config file with frontend type.
+    #[stream(OpenStatus, lifetime = 'a)]
+    pub async fn open_vfs<'a>(
+        paths: &'a [VfsPath],
+        frontend: FrontendType,
+        linker: M::Linker,
+    ) -> Result<Self> {
+        if paths.is_empty() {
+            bail!("At least one path should be input.");
+        }
+        let context = Self::open_impl(
+            OverlayFS::new(paths).into(),
+            "config.yaml",
+            frontend,
+            linker,
+        );
+        let mut context = pin!(context);
+        while let Some(status) = context.next().await {
+            yield status;
+        }
+        context.await
+    }
+
+    #[stream(OpenStatus, lifetime = 'a)]
+    async fn open_impl<'a>(
+        root_path: VfsPath,
+        filename: &'a str,
+        frontend: FrontendType,
+        linker: M::Linker,
+    ) -> Result<Self> {
         yield OpenStatus::LoadProfile;
-        let (root_path, filename) = Self::open_fs_from_paths(paths)?;
-        let file = root_path.join(&filename)?.open_file()?;
+        let file = root_path.join(filename)?.open_file()?;
         let mut config: GameConfig = serde_yaml::from_reader(file)?;
         let runtime = {
             let runtime = Runtime::load(
@@ -106,7 +142,6 @@
     }
 
     fn open_fs_from_paths(paths: &[impl AsRef<Path>]) -> Result<(VfsPath, Cow<str>)> {
->>>>>>> a0fd21d2
         let (root_path, filename) = if paths.len() == 1 {
             let path = paths[0].as_ref();
             let ext = path.extension().unwrap_or_default();
@@ -131,50 +166,8 @@
                 .collect::<Result<Vec<_>, _>>()?;
             (OverlayFS::new(&files).into(), "config.yaml".into())
         };
-<<<<<<< HEAD
-        let context = Self::open_impl(root_path, &filename, frontend);
-        let mut context = pin!(context);
-        while let Some(status) = context.next().await {
-            yield status;
-        }
-        context.await
-    }
-
-    /// Open a config file with frontend type.
-    #[stream(OpenStatus, lifetime = 'a)]
-    pub async fn open_vfs<'a>(paths: &'a [VfsPath], frontend: FrontendType) -> Result<Self> {
-        if paths.is_empty() {
-            bail!("At least one path should be input.");
-        }
-        let context = Self::open_impl(OverlayFS::new(paths).into(), "config.yaml", frontend);
-        let mut context = pin!(context);
-        while let Some(status) = context.next().await {
-            yield status;
-        }
-        context.await
-    }
-
-    #[stream(OpenStatus, lifetime = 'a)]
-    async fn open_impl<'a>(
-        root_path: VfsPath,
-        filename: &'a str,
-        frontend: FrontendType,
-    ) -> Result<Self> {
-        yield OpenStatus::LoadProfile;
-        let file = root_path.join(&filename)?.open_file()?;
-        let mut config: GameConfig = serde_yaml::from_reader(file)?;
-        let runtime = {
-            let runtime = Runtime::load(&config.plugins.dir, &root_path, &config.plugins.modules);
-            let mut runtime = pin!(runtime);
-            while let Some(load_status) = runtime.next().await {
-                yield load_status.into();
-            }
-            runtime.await?
-        };
-=======
         Ok((root_path, filename))
     }
->>>>>>> a0fd21d2
 
     fn preprocess_game(config: &mut GameConfig, runtime: &Runtime<M>) -> Result<()> {
         for module in runtime.game_modules() {
